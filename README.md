<<<<<<< HEAD
# 🏥 Medical Store POS System

A comprehensive Point of Sale (POS) system designed specifically for medical stores and pharmacies. This full-stack application provides inventory management, sales tracking, user management, and detailed analytics for efficient pharmacy operations.
=======
# 🏥 Moiz Medical Store - POS System

A comprehensive Point of Sale (POS) system designed specifically for Moiz Medical Store. This full-stack application provides inventory management, sales tracking, user management, and detailed analytics for efficient pharmacy operations.
>>>>>>> 305fe373

## 🌟 Features

### 💰 Point of Sale (POS)

- **Quick Sales Processing** - Fast barcode scanning and search functionality
- **Real-time Inventory Updates** - Automatic stock deduction upon sale
- **Receipt Generation** - PDF receipts with detailed transaction information
- **Multiple Payment Methods** - Cash, card, and digital payment support
- **Customer Information** - Track customer purchase history

### 📦 Inventory Management

- **Medicine Database** - Comprehensive medicine catalog with details
- **Stock Level Monitoring** - Real-time stock tracking and low-stock alerts
- **Expiry Date Management** - Track and alert for expiring medicines
- **Batch Tracking** - Monitor medicine batches and suppliers
- **Bulk Import/Export** - Excel/CSV import/export functionality

### 👥 User Management

- **Role-Based Access Control** - Admin, Counter Staff, and Warehouse roles
- **User Authentication** - Secure JWT-based authentication
- **Activity Logging** - Track user actions and system activities
- **Permission Management** - Granular access control for different features

### 📊 Analytics & Reporting

- **Sales Dashboard** - Real-time sales metrics and trends
- **Inventory Reports** - Stock levels, low stock, and expiry reports
- **Financial Analytics** - Revenue, profit, and sales performance
- **Custom Date Ranges** - Flexible reporting periods
- **Export Capabilities** - Download reports in PDF/Excel formats

### 🏪 Supplier Management

- **Supplier Database** - Maintain supplier contact information
- **Purchase Orders** - Create and track purchase orders
- **Supplier Performance** - Track delivery times and quality metrics
- **Payment Tracking** - Monitor outstanding payments and terms

## 🛠️ Tech Stack

### Frontend

- **React 18** - Modern UI library with hooks
- **Vite** - Fast build tool and development server
- **Tailwind CSS** - Utility-first CSS framework
- **Redux Toolkit** - State management with RTK Query
- **React Router** - Client-side routing
- **React Hook Form** - Form validation and handling
- **Chart.js** - Data visualization and charts
- **Axios** - HTTP client for API requests

### Backend

- **Node.js** - JavaScript runtime environment
- **Express.js** - Web application framework
- **MongoDB** - NoSQL database with Mongoose ODM
- **JWT** - JSON Web Token authentication
- **Bcrypt** - Password hashing and security
- **Helmet** - Security middleware
- **CORS** - Cross-origin resource sharing
- **Rate Limiting** - API rate limiting and protection

### DevOps & Deployment

- **Railway** - Backend hosting and deployment
- **Vercel** - Frontend hosting and deployment
- **MongoDB Atlas** - Cloud database hosting
- **Git** - Version control system
- **GitHub** - Code repository and collaboration

## 🚀 Live Demo

<<<<<<< HEAD
- **🌐 Frontend**: https://medical-osg7l4ms2-syed-ashhads-projects.vercel.app
=======
- **🌐 Frontend**: https://medical-orpin-mu.vercel.app
>>>>>>> 305fe373
- **🔧 Backend API**: https://medical-production-308c.up.railway.app/api
- **📊 Health Check**: https://medical-production-308c.up.railway.app/health

### Demo Credentials

| Role          | Username    | Password       |
| ------------- | ----------- | -------------- |
| Admin         | `admin`     | `admin123`     |
| Counter Staff | `counter`   | `counter123`   |
| Warehouse     | `warehouse` | `warehouse123` |

<<<<<<< HEAD
## 📁 Project Structure

```
medical/
├── client/                 # Frontend React application
│   ├── src/
│   │   ├── components/     # Reusable UI components
│   │   ├── pages/          # Page components
│   │   ├── hooks/          # Custom React hooks
│   │   ├── services/       # API service functions
│   │   ├── store/          # Redux store and slices
│   │   ├── utils/          # Utility functions
│   │   └── styles/         # CSS and styling files
│   ├── public/             # Static assets
│   ├── package.json        # Frontend dependencies
│   └── vercel.json         # Vercel deployment config
│
├── server/                 # Backend Node.js application
│   ├── controllers/        # Route controllers
│   ├── models/             # MongoDB models
│   ├── routes/             # API routes
│   ├── middleware/         # Custom middleware
│   ├── config/             # Configuration files
│   ├── scripts/            # Utility scripts
│   ├── package.json        # Backend dependencies
│   └── railway.json        # Railway deployment config
│
├── README.md               # Project documentation
└── LICENSE                 # MIT License
```

=======
>>>>>>> 305fe373
## 🔧 Installation & Setup

### Prerequisites

- **Node.js** (v16 or higher)
- **npm** or **yarn**
- **MongoDB** (local or Atlas)
- **Git**

### 1. Clone the Repository

```bash
git clone https://github.com/Ashhad1200/medical.git
cd medical
```

<<<<<<< HEAD
### 2. Backend Setup

```bash
# Navigate to server directory
cd server

# Install dependencies
npm install

# Create environment file
cp config/env.example .env

# Update .env with your configurations
# MONGODB_URI=your_mongodb_connection_string
# JWT_SECRET=your_jwt_secret_key
# NODE_ENV=development
# PORT=3001

# Seed the database (optional)
npm run seed

# Start the server
npm run dev
```

### 3. Frontend Setup

```bash
# Navigate to client directory
cd ../client
=======
### 2. Frontend Setup

```bash
# Navigate to client directory
cd client
>>>>>>> 305fe373

# Install dependencies
npm install

# Create environment file
echo "VITE_API_URL=http://localhost:3001/api" > .env.local

# Start the development server
npm run dev
```

<<<<<<< HEAD
### 4. Access the Application

- **Frontend**: http://localhost:5173
- **Backend API**: http://localhost:3001/api
- **Health Check**: http://localhost:3001/health

## 🚀 Deployment

### Backend Deployment (Railway)

1. Create a Railway account at [railway.app](https://railway.app)
2. Connect your GitHub repository
3. Select the `backend` branch
4. Set environment variables in Railway dashboard
5. Deploy automatically

### Frontend Deployment (Vercel)

1. Create a Vercel account at [vercel.com](https://vercel.com)
2. Import your GitHub repository
3. Set root directory to `client`
4. Configure environment variables
5. Deploy automatically

**Detailed deployment guides are available:**

- [Backend Railway Deployment](server/RAILWAY_DEPLOYMENT.md)
- [Frontend Vercel Deployment](client/VERCEL_DEPLOYMENT.md)

## 📖 API Documentation

### Authentication Endpoints

```
POST /api/auth/login          # User login
POST /api/auth/register       # User registration
GET  /api/auth/profile        # Get user profile
POST /api/auth/logout         # User logout
```

### Medicine Endpoints

```
GET    /api/medicines         # Get all medicines
POST   /api/medicines         # Create new medicine
GET    /api/medicines/:id     # Get medicine by ID
PUT    /api/medicines/:id     # Update medicine
DELETE /api/medicines/:id     # Delete medicine
GET    /api/medicines/search  # Search medicines
```

### Order Endpoints

```
GET    /api/orders           # Get all orders
POST   /api/orders           # Create new order
GET    /api/orders/:id       # Get order by ID
PUT    /api/orders/:id       # Update order
DELETE /api/orders/:id       # Delete order
GET    /api/orders/:id/pdf   # Download order PDF
```

### User Management Endpoints

```
GET    /api/users            # Get all users (Admin only)
POST   /api/users            # Create new user (Admin only)
PUT    /api/users/:id        # Update user (Admin only)
DELETE /api/users/:id        # Delete user (Admin only)
```

### Dashboard & Analytics

```
GET    /api/dashboard/stats     # Get dashboard statistics
GET    /api/dashboard/analytics # Get analytics data
GET    /api/reports/sales       # Get sales reports
GET    /api/reports/inventory   # Get inventory reports
```

## 🔒 Security Features

- **JWT Authentication** - Secure token-based authentication
- **Password Hashing** - Bcrypt password encryption
- **Rate Limiting** - API request rate limiting
- **CORS Protection** - Cross-origin request security
- **Input Validation** - Comprehensive input sanitization
- **Role-Based Access** - Permission-based feature access
- **Secure Headers** - Helmet.js security headers

## 🎯 User Roles & Permissions

### 👨‍💼 Admin

- Full system access
- User management
- Analytics and reports
- System configuration
- All counter and warehouse permissions

### 🛒 Counter Staff

- Process sales and orders
- Medicine catalog access
- Customer management
- Basic inventory viewing
- Receipt generation

### 📦 Warehouse Staff

- Inventory management
- Stock updates
- Supplier management
- Purchase orders
- Expiry tracking

## 🤝 Contributing

We welcome contributions! Please follow these steps:

1. **Fork the repository**
2. **Create a feature branch**: `git checkout -b feature/amazing-feature`
3. **Commit your changes**: `git commit -m 'Add amazing feature'`
4. **Push to the branch**: `git push origin feature/amazing-feature`
5. **Open a Pull Request**

### Development Guidelines

- Follow existing code style and conventions
- Write descriptive commit messages
- Add tests for new features
- Update documentation as needed
- Ensure all tests pass before submitting
=======
### 3. Access the Application

- **Frontend**: http://localhost:5173
>>>>>>> 305fe373

## 📝 License

This project is licensed under the MIT License - see the [LICENSE](LICENSE) file for details.

## 📞 Support & Contact

- **GitHub Issues**: [Create an issue](https://github.com/Ashhad1200/medical/issues)
- **Email**: syedashhad17@gmail.com
<<<<<<< HEAD
- **Documentation**: Check the deployment guides in respective directories

## 🙏 Acknowledgments

- **React Team** - For the amazing React framework
- **Tailwind CSS** - For the beautiful utility-first CSS framework
- **MongoDB** - For the flexible NoSQL database
- **Vercel & Railway** - For excellent deployment platforms
- **Open Source Community** - For the countless libraries and tools

---
=======
>>>>>>> 305fe373

## 🚀 Quick Start Commands

```bash
# Clone and setup
git clone https://github.com/Ashhad1200/medical.git
cd medical

<<<<<<< HEAD
# Backend setup
cd server && npm install && npm run dev

# Frontend setup (new terminal)
=======
# Frontend setup
>>>>>>> 305fe373
cd client && npm install && npm run dev

# Access at http://localhost:5173
# Login with: admin / admin123
```

<<<<<<< HEAD
**Built with ❤️ for efficient pharmacy management**

---

_Last updated: June 2025_
=======
**Built with ❤️ for Moiz Medical Store**

---

_Developed for efficient pharmacy management and operations_
>>>>>>> 305fe373
<|MERGE_RESOLUTION|>--- conflicted
+++ resolved
@@ -1,12 +1,6 @@
-<<<<<<< HEAD
-# 🏥 Medical Store POS System
-
-A comprehensive Point of Sale (POS) system designed specifically for medical stores and pharmacies. This full-stack application provides inventory management, sales tracking, user management, and detailed analytics for efficient pharmacy operations.
-=======
 # 🏥 Moiz Medical Store - POS System
 
 A comprehensive Point of Sale (POS) system designed specifically for Moiz Medical Store. This full-stack application provides inventory management, sales tracking, user management, and detailed analytics for efficient pharmacy operations.
->>>>>>> 305fe373
 
 ## 🌟 Features
 
@@ -82,11 +76,7 @@
 
 ## 🚀 Live Demo
 
-<<<<<<< HEAD
-- **🌐 Frontend**: https://medical-osg7l4ms2-syed-ashhads-projects.vercel.app
-=======
 - **🌐 Frontend**: https://medical-orpin-mu.vercel.app
->>>>>>> 305fe373
 - **🔧 Backend API**: https://medical-production-308c.up.railway.app/api
 - **📊 Health Check**: https://medical-production-308c.up.railway.app/health
 
@@ -98,40 +88,6 @@
 | Counter Staff | `counter`   | `counter123`   |
 | Warehouse     | `warehouse` | `warehouse123` |
 
-<<<<<<< HEAD
-## 📁 Project Structure
-
-```
-medical/
-├── client/                 # Frontend React application
-│   ├── src/
-│   │   ├── components/     # Reusable UI components
-│   │   ├── pages/          # Page components
-│   │   ├── hooks/          # Custom React hooks
-│   │   ├── services/       # API service functions
-│   │   ├── store/          # Redux store and slices
-│   │   ├── utils/          # Utility functions
-│   │   └── styles/         # CSS and styling files
-│   ├── public/             # Static assets
-│   ├── package.json        # Frontend dependencies
-│   └── vercel.json         # Vercel deployment config
-│
-├── server/                 # Backend Node.js application
-│   ├── controllers/        # Route controllers
-│   ├── models/             # MongoDB models
-│   ├── routes/             # API routes
-│   ├── middleware/         # Custom middleware
-│   ├── config/             # Configuration files
-│   ├── scripts/            # Utility scripts
-│   ├── package.json        # Backend dependencies
-│   └── railway.json        # Railway deployment config
-│
-├── README.md               # Project documentation
-└── LICENSE                 # MIT License
-```
-
-=======
->>>>>>> 305fe373
 ## 🔧 Installation & Setup
 
 ### Prerequisites
@@ -148,44 +104,11 @@
 cd medical
 ```
 
-<<<<<<< HEAD
-### 2. Backend Setup
-
-```bash
-# Navigate to server directory
-cd server
-
-# Install dependencies
-npm install
-
-# Create environment file
-cp config/env.example .env
-
-# Update .env with your configurations
-# MONGODB_URI=your_mongodb_connection_string
-# JWT_SECRET=your_jwt_secret_key
-# NODE_ENV=development
-# PORT=3001
-
-# Seed the database (optional)
-npm run seed
-
-# Start the server
-npm run dev
-```
-
-### 3. Frontend Setup
-
-```bash
-# Navigate to client directory
-cd ../client
-=======
 ### 2. Frontend Setup
 
 ```bash
 # Navigate to client directory
 cd client
->>>>>>> 305fe373
 
 # Install dependencies
 npm install
@@ -197,145 +120,9 @@
 npm run dev
 ```
 
-<<<<<<< HEAD
-### 4. Access the Application
-
-- **Frontend**: http://localhost:5173
-- **Backend API**: http://localhost:3001/api
-- **Health Check**: http://localhost:3001/health
-
-## 🚀 Deployment
-
-### Backend Deployment (Railway)
-
-1. Create a Railway account at [railway.app](https://railway.app)
-2. Connect your GitHub repository
-3. Select the `backend` branch
-4. Set environment variables in Railway dashboard
-5. Deploy automatically
-
-### Frontend Deployment (Vercel)
-
-1. Create a Vercel account at [vercel.com](https://vercel.com)
-2. Import your GitHub repository
-3. Set root directory to `client`
-4. Configure environment variables
-5. Deploy automatically
-
-**Detailed deployment guides are available:**
-
-- [Backend Railway Deployment](server/RAILWAY_DEPLOYMENT.md)
-- [Frontend Vercel Deployment](client/VERCEL_DEPLOYMENT.md)
-
-## 📖 API Documentation
-
-### Authentication Endpoints
-
-```
-POST /api/auth/login          # User login
-POST /api/auth/register       # User registration
-GET  /api/auth/profile        # Get user profile
-POST /api/auth/logout         # User logout
-```
-
-### Medicine Endpoints
-
-```
-GET    /api/medicines         # Get all medicines
-POST   /api/medicines         # Create new medicine
-GET    /api/medicines/:id     # Get medicine by ID
-PUT    /api/medicines/:id     # Update medicine
-DELETE /api/medicines/:id     # Delete medicine
-GET    /api/medicines/search  # Search medicines
-```
-
-### Order Endpoints
-
-```
-GET    /api/orders           # Get all orders
-POST   /api/orders           # Create new order
-GET    /api/orders/:id       # Get order by ID
-PUT    /api/orders/:id       # Update order
-DELETE /api/orders/:id       # Delete order
-GET    /api/orders/:id/pdf   # Download order PDF
-```
-
-### User Management Endpoints
-
-```
-GET    /api/users            # Get all users (Admin only)
-POST   /api/users            # Create new user (Admin only)
-PUT    /api/users/:id        # Update user (Admin only)
-DELETE /api/users/:id        # Delete user (Admin only)
-```
-
-### Dashboard & Analytics
-
-```
-GET    /api/dashboard/stats     # Get dashboard statistics
-GET    /api/dashboard/analytics # Get analytics data
-GET    /api/reports/sales       # Get sales reports
-GET    /api/reports/inventory   # Get inventory reports
-```
-
-## 🔒 Security Features
-
-- **JWT Authentication** - Secure token-based authentication
-- **Password Hashing** - Bcrypt password encryption
-- **Rate Limiting** - API request rate limiting
-- **CORS Protection** - Cross-origin request security
-- **Input Validation** - Comprehensive input sanitization
-- **Role-Based Access** - Permission-based feature access
-- **Secure Headers** - Helmet.js security headers
-
-## 🎯 User Roles & Permissions
-
-### 👨‍💼 Admin
-
-- Full system access
-- User management
-- Analytics and reports
-- System configuration
-- All counter and warehouse permissions
-
-### 🛒 Counter Staff
-
-- Process sales and orders
-- Medicine catalog access
-- Customer management
-- Basic inventory viewing
-- Receipt generation
-
-### 📦 Warehouse Staff
-
-- Inventory management
-- Stock updates
-- Supplier management
-- Purchase orders
-- Expiry tracking
-
-## 🤝 Contributing
-
-We welcome contributions! Please follow these steps:
-
-1. **Fork the repository**
-2. **Create a feature branch**: `git checkout -b feature/amazing-feature`
-3. **Commit your changes**: `git commit -m 'Add amazing feature'`
-4. **Push to the branch**: `git push origin feature/amazing-feature`
-5. **Open a Pull Request**
-
-### Development Guidelines
-
-- Follow existing code style and conventions
-- Write descriptive commit messages
-- Add tests for new features
-- Update documentation as needed
-- Ensure all tests pass before submitting
-=======
 ### 3. Access the Application
 
 - **Frontend**: http://localhost:5173
->>>>>>> 305fe373
 
 ## 📝 License
 
@@ -345,20 +132,6 @@
 
 - **GitHub Issues**: [Create an issue](https://github.com/Ashhad1200/medical/issues)
 - **Email**: syedashhad17@gmail.com
-<<<<<<< HEAD
-- **Documentation**: Check the deployment guides in respective directories
-
-## 🙏 Acknowledgments
-
-- **React Team** - For the amazing React framework
-- **Tailwind CSS** - For the beautiful utility-first CSS framework
-- **MongoDB** - For the flexible NoSQL database
-- **Vercel & Railway** - For excellent deployment platforms
-- **Open Source Community** - For the countless libraries and tools
-
----
-=======
->>>>>>> 305fe373
 
 ## 🚀 Quick Start Commands
 
@@ -367,30 +140,15 @@
 git clone https://github.com/Ashhad1200/medical.git
 cd medical
 
-<<<<<<< HEAD
-# Backend setup
-cd server && npm install && npm run dev
-
-# Frontend setup (new terminal)
-=======
 # Frontend setup
->>>>>>> 305fe373
 cd client && npm install && npm run dev
 
 # Access at http://localhost:5173
 # Login with: admin / admin123
 ```
 
-<<<<<<< HEAD
-**Built with ❤️ for efficient pharmacy management**
-
----
-
-_Last updated: June 2025_
-=======
 **Built with ❤️ for Moiz Medical Store**
 
 ---
 
-_Developed for efficient pharmacy management and operations_
->>>>>>> 305fe373
+_Developed for efficient pharmacy management and operations_